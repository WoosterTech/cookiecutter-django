dist: xenial

language: python
python:
<<<<<<< HEAD
  - "3.7"

services:
  - {% if cookiecutter.use_docker == 'y' %}docker{% else %}postgresql{% endif %}
jobs:
  include:
    - name: "Linter"
      before_script:
        - pip install -q flake8
      script:
        - "flake8"

    - name: "Django Test"
    {% if cookiecutter.use_docker == 'y' -%}
      before_script:
        - docker-compose -v
        - docker -v
        - docker-compose -f local.yml build
        - docker-compose -f local.yml up -d
      script:
        - "docker-compose -f local.yml run django pytest"
      after_failure:
        - docker-compose -f local.yml logs
    {%- else %}
      before_install:
        - sudo apt-get update -qq
        - sudo apt-get install -qq build-essential gettext python-dev zlib1g-dev libpq-dev xvfb
        - sudo apt-get install -qq libjpeg8-dev libfreetype6-dev libwebp-dev
        - sudo apt-get install -qq graphviz-dev python-setuptools python3-dev python-virtualenv python-pip
        - sudo apt-get install -qq firefox automake libtool libreadline6 libreadline6-dev libreadline-dev
        - sudo apt-get install -qq libsqlite3-dev libxml2 libxml2-dev libssl-dev libbz2-dev wget curl llvm
      language: python
      python:
        - "3.8"
      install:
        - pip install -r requirements/local.txt
      script:
        - "pytest"
    {%- endif %}
=======
  - "3.8"
install:
  - pip install -r requirements/local.txt
script:
  - "pytest"
>>>>>>> 53b6692b
<|MERGE_RESOLUTION|>--- conflicted
+++ resolved
@@ -2,8 +2,7 @@
 
 language: python
 python:
-<<<<<<< HEAD
-  - "3.7"
+  - "3.8"
 
 services:
   - {% if cookiecutter.use_docker == 'y' %}docker{% else %}postgresql{% endif %}
@@ -41,11 +40,4 @@
         - pip install -r requirements/local.txt
       script:
         - "pytest"
-    {%- endif %}
-=======
-  - "3.8"
-install:
-  - pip install -r requirements/local.txt
-script:
-  - "pytest"
->>>>>>> 53b6692b
+    {%- endif %}