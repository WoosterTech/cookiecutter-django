# {{cookiecutter.project_name}}

{{ cookiecutter.description }}

[![Built with Cookiecutter Django](https://img.shields.io/badge/built%20with-Cookiecutter%20Django-ff69b4.svg?logo=cookiecutter)](https://github.com/cookiecutter/cookiecutter-django/)
[![Black code style](https://img.shields.io/badge/code%20style-black-000000.svg)](https://github.com/ambv/black)

{%- if cookiecutter.open_source_license != "Not open source" %}

License: {{cookiecutter.open_source_license}}
{%- endif %}

## Settings

Moved to [settings](http://cookiecutter-django.readthedocs.io/en/latest/settings.html).

## Basic Commands

### Setting Up Your Users

- To create a **normal user account**, just go to Sign Up and fill out the form. Once you submit it, you'll see a "Verify Your E-mail Address" page. Go to your console to see a simulated email verification message. Copy the link into your browser. Now the user's email should be verified and ready to go.

- To create a **superuser account**, use this command:

      python manage.py createsuperuser

For convenience, you can keep your normal user logged in on Chrome and your superuser logged in on Firefox (or similar), so that you can see how the site behaves for both kinds of users.

### Type checks

Running type checks with mypy:

    mypy {{cookiecutter.project_slug}}

### Test coverage

To run the tests, check your test coverage, and generate an HTML coverage report:

    coverage run -m pytest
    coverage html
    open htmlcov/index.html

#### Running tests with pytest

    pytest

### Live reloading and Sass CSS compilation

Moved to [Live reloading and SASS compilation](https://cookiecutter-django.readthedocs.io/en/latest/developing-locally.html#sass-compilation-live-reloading).

{%- if cookiecutter.use_celery %}

### Celery

This app comes with Celery.

To run a celery worker:

```bash
cd {{cookiecutter.project_slug}}
celery -A config.celery_app worker -l info
```

Please note: For Celery's import magic to work, it is important _where_ the celery commands are run. If you are in the same folder with _manage.py_, you should be right.

To run [periodic tasks](https://docs.celeryq.dev/en/stable/userguide/periodic-tasks.html), you'll need to start the celery beat scheduler service. You can start it as a standalone process:

```bash
cd {{cookiecutter.project_slug}}
celery -A config.celery_app beat
```

or you can embed the beat service inside a worker with the `-B` option (not recommended for production use):

```bash
cd {{cookiecutter.project_slug}}
celery -A config.celery_app worker -B -l info
```

{%- endif %}
<<<<<<< HEAD
{%- if cookiecutter.email_testing != "none" %}
=======
{%- if cookiecutter.use_mailpit == "y" %}
>>>>>>> 98ce01e5

### Email Server

{%- if cookiecutter.use_docker %}
{%- if cookiecutter.email_testing == "mailhog" %}
{%- set provider = "MailHog" %}
{%- set provider_repo = "https://github.com/mailhog/MailHog" %}
{%- elif cookiecutter.email_testing == "mailpit" %}
{%- set provider = "MailPit" %}
{%- set provider_repo = "https://github.com/axllent/mailpit" %}
{%- endif %}

<<<<<<< HEAD
In development, it is often nice to be able to see emails that are being sent from your application. For that reason local SMTP server [{{ provider }}]({{ provider_repo }}) with a web interface is available as a docker container.

Container {{ cookiecutter.email_testing }} will start automatically when you run all docker containers.
Please check [cookiecutter-django Docker documentation](http://cookiecutter-django.readthedocs.io/en/latest/deployment-with-docker.html) for more details how to start all containers.

With {{ provider }} running, to view messages that are sent by your application, open your browser and go to `http://127.0.0.1:8025`
{%- else %}

In development, it is often nice to be able to see emails that are being sent from your application. If you choose to use[{{ provider }}]({{ provider_repo }}) when generating the project a local SMTP server with a web interface will be available.
{%- if cookiecutter.email_testing == "mailhog" %}

1. [Download the latest MailHog release](https://github.com/mailhog/MailHog/releases) for your OS.

1. Rename the build to `MailHog`.

1. Copy the file to the project root.

1. Make it executable:

        chmod +x MailHog

1. Spin up another terminal window and start it there:

        ./MailHog

1. Check out <http://127.0.0.1:8025/> to see how it goes.
=======
In development, it is often nice to be able to see emails that are being sent from your application. For that reason local SMTP server [Mailpit](https://github.com/axllent/mailpit) with a web interface is available as docker container.

Container mailpit will start automatically when you will run all docker containers.
Please check [cookiecutter-django Docker documentation](http://cookiecutter-django.readthedocs.io/en/latest/deployment-with-docker.html) for more details how to start all containers.

With Mailpit running, to view messages that are sent by your application, open your browser and go to `http://127.0.0.1:8025`
{%- else %}

In development, it is often nice to be able to see emails that are being sent from your application. If you choose to use [Mailpit](https://github.com/axllent/mailpit) when generating the project a local SMTP server with a web interface will be available.

1.  [Download the latest Mailpit release](https://github.com/axllent/mailpit/releases) for your OS.

2.  Copy the binary file to the project root.

3.  Make it executable:

        $ chmod +x mailpit

4.  Spin up another terminal window and start it there:

        ./mailpit

5.  Check out <http://127.0.0.1:8025/> to see how it goes.
>>>>>>> 98ce01e5

Now you have your own mail server running locally, ready to receive whatever you send it.

{%- elif cookiecutter.email_testing == "mailpit" %}
**needs documentation for mailpit installation**
{%- endif %}

{%- endif %}
{%- endif %}
{%- if cookiecutter.use_sentry %}

### Sentry

Sentry is an error logging aggregator service. You can sign up for a free account at <https://sentry.io/signup/?code=cookiecutter> or download and host it yourself.
The system is set up with reasonable defaults, including 404 logging and integration with the WSGI application.

You must set the DSN url in production.
{%- endif %}

## Deployment

The following details how to deploy this application.
{%- if cookiecutter.use_heroku %}

### Heroku

See detailed [cookiecutter-django Heroku documentation](http://cookiecutter-django.readthedocs.io/en/latest/deployment-on-heroku.html).

{%- endif %}
{%- if cookiecutter.use_docker %}

### Docker

See detailed [cookiecutter-django Docker documentation](http://cookiecutter-django.readthedocs.io/en/latest/deployment-with-docker.html).

{%- endif %}
{%- if cookiecutter.frontend_pipeline in ['Gulp', 'Webpack'] %}

### Custom Bootstrap Compilation

The generated CSS is set up with automatic Bootstrap recompilation with variables of your choice.
Bootstrap v5 is installed using npm and customised by tweaking your variables in `static/sass/custom_bootstrap_vars`.

You can find a list of available variables [in the bootstrap source](https://github.com/twbs/bootstrap/blob/v5.1.3/scss/_variables.scss), or get explanations on them in the [Bootstrap docs](https://getbootstrap.com/docs/5.1/customize/sass/).

Bootstrap's javascript as well as its dependencies are concatenated into a single file: `static/js/vendors.js`.
{%- endif %}<|MERGE_RESOLUTION|>--- conflicted
+++ resolved
@@ -78,11 +78,7 @@
 ```
 
 {%- endif %}
-<<<<<<< HEAD
 {%- if cookiecutter.email_testing != "none" %}
-=======
-{%- if cookiecutter.use_mailpit == "y" %}
->>>>>>> 98ce01e5
 
 ### Email Server
 
@@ -95,7 +91,6 @@
 {%- set provider_repo = "https://github.com/axllent/mailpit" %}
 {%- endif %}
 
-<<<<<<< HEAD
 In development, it is often nice to be able to see emails that are being sent from your application. For that reason local SMTP server [{{ provider }}]({{ provider_repo }}) with a web interface is available as a docker container.
 
 Container {{ cookiecutter.email_testing }} will start automatically when you run all docker containers.
@@ -107,46 +102,21 @@
 In development, it is often nice to be able to see emails that are being sent from your application. If you choose to use[{{ provider }}]({{ provider_repo }}) when generating the project a local SMTP server with a web interface will be available.
 {%- if cookiecutter.email_testing == "mailhog" %}
 
-1. [Download the latest MailHog release](https://github.com/mailhog/MailHog/releases) for your OS.
+1.  [Download the latest MailHog release](https://github.com/mailhog/MailHog/releases) for your OS.
 
-1. Rename the build to `MailHog`.
+1.  Rename the build to `MailHog`.
 
-1. Copy the file to the project root.
+1.  Copy the file to the project root.
 
-1. Make it executable:
+1.  Make it executable:
 
         chmod +x MailHog
 
-1. Spin up another terminal window and start it there:
+1.  Spin up another terminal window and start it there:
 
         ./MailHog
 
-1. Check out <http://127.0.0.1:8025/> to see how it goes.
-=======
-In development, it is often nice to be able to see emails that are being sent from your application. For that reason local SMTP server [Mailpit](https://github.com/axllent/mailpit) with a web interface is available as docker container.
-
-Container mailpit will start automatically when you will run all docker containers.
-Please check [cookiecutter-django Docker documentation](http://cookiecutter-django.readthedocs.io/en/latest/deployment-with-docker.html) for more details how to start all containers.
-
-With Mailpit running, to view messages that are sent by your application, open your browser and go to `http://127.0.0.1:8025`
-{%- else %}
-
-In development, it is often nice to be able to see emails that are being sent from your application. If you choose to use [Mailpit](https://github.com/axllent/mailpit) when generating the project a local SMTP server with a web interface will be available.
-
-1.  [Download the latest Mailpit release](https://github.com/axllent/mailpit/releases) for your OS.
-
-2.  Copy the binary file to the project root.
-
-3.  Make it executable:
-
-        $ chmod +x mailpit
-
-4.  Spin up another terminal window and start it there:
-
-        ./mailpit
-
-5.  Check out <http://127.0.0.1:8025/> to see how it goes.
->>>>>>> 98ce01e5
+1.  Check out <http://127.0.0.1:8025/> to see how it goes.
 
 Now you have your own mail server running locally, ready to receive whatever you send it.
 
