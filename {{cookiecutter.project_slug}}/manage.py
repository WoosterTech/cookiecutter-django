#!/usr/bin/env python
<<<<<<< HEAD
"""Django's command-line utility for administrative tasks."""
=======
# ruff: noqa
>>>>>>> 074ebce0
import os
import sys


def main():
    """Run administrative tasks."""
    os.environ.setdefault("DJANGO_SETTINGS_MODULE", "config.settings.local")
    try:
        from django.core.management import execute_from_command_line
<<<<<<< HEAD
    except ImportError as exc:
        raise ImportError(
            "Couldn't import Django. Are you sure it's installed and "
            "available on your PYTHONPATH environment variable? Did you "
            "forget to activate a virtual environment?"
        ) from exc
    execute_from_command_line(sys.argv)
=======
    except ImportError:
        # The above import may fail for some other reason. Ensure that the
        # issue is really that Django is missing to avoid masking other
        # exceptions on Python 2.
        try:
            import django
        except ImportError:
            raise ImportError(
                "Couldn't import Django. Are you sure it's installed and "
                "available on your PYTHONPATH environment variable? Did you "
                "forget to activate a virtual environment?"
            )
>>>>>>> 074ebce0


if __name__ == "__main__":
    main()<|MERGE_RESOLUTION|>--- conflicted
+++ resolved
@@ -1,9 +1,6 @@
 #!/usr/bin/env python
-<<<<<<< HEAD
 """Django's command-line utility for administrative tasks."""
-=======
 # ruff: noqa
->>>>>>> 074ebce0
 import os
 import sys
 
@@ -13,15 +10,6 @@
     os.environ.setdefault("DJANGO_SETTINGS_MODULE", "config.settings.local")
     try:
         from django.core.management import execute_from_command_line
-<<<<<<< HEAD
-    except ImportError as exc:
-        raise ImportError(
-            "Couldn't import Django. Are you sure it's installed and "
-            "available on your PYTHONPATH environment variable? Did you "
-            "forget to activate a virtual environment?"
-        ) from exc
-    execute_from_command_line(sys.argv)
-=======
     except ImportError:
         # The above import may fail for some other reason. Ensure that the
         # issue is really that Django is missing to avoid masking other
@@ -34,7 +22,15 @@
                 "available on your PYTHONPATH environment variable? Did you "
                 "forget to activate a virtual environment?"
             )
->>>>>>> 074ebce0
+
+        raise
+
+    # This allows easy placement of apps within the interior
+    # {{ cookiecutter.project_slug }} directory.
+    current_path = Path(__file__).parent.resolve()
+    sys.path.append(str(current_path / "{{ cookiecutter.project_slug }}"))
+
+    execute_from_command_line(sys.argv)
 
 
 if __name__ == "__main__":
