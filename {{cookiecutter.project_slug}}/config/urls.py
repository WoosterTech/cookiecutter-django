# ruff: noqa
from django.conf import settings
from django.conf.urls.static import static
from django.contrib import admin
{%- if cookiecutter.use_async %}
from django.contrib.staticfiles.urls import staticfiles_urlpatterns
{%- endif %}
from django.urls import include
from django.urls import path
from django.views import defaults as default_views
from django.views.generic import TemplateView
<<<<<<< HEAD
{%- if cookiecutter.use_drf %}
from drf_spectacular.views import SpectacularAPIView, SpectacularSwaggerView
=======
{%- if cookiecutter.use_drf == 'y' %}
from drf_spectacular.views import SpectacularAPIView
from drf_spectacular.views import SpectacularSwaggerView
>>>>>>> 074ebce0
from rest_framework.authtoken.views import obtain_auth_token
{%- endif %}

urlpatterns = [
    path("", TemplateView.as_view(template_name="pages/home.html"), name="home"),
    path(
        "about/",
        TemplateView.as_view(template_name="pages/about.html"),
        name="about",
    ),
    # Django Admin, use {% raw %}{% url 'admin:index' %}{% endraw %}
    path(settings.ADMIN_URL, admin.site.urls),
    # User management
    path("users/", include("{{ cookiecutter.project_slug }}.users.urls", namespace="users")),
    path("accounts/", include("allauth.urls")),
    # Your stuff: custom urls includes go here
<<<<<<< HEAD
] + static(settings.MEDIA_URL, document_root=settings.MEDIA_ROOT)
{%- if cookiecutter.use_async %}
=======
    # ...
    # Media files
    *static(settings.MEDIA_URL, document_root=settings.MEDIA_ROOT),
]
{%- if cookiecutter.use_async == 'y' %}
>>>>>>> 074ebce0
if settings.DEBUG:
    # Static file serving when using Gunicorn + Uvicorn for local web socket development
    urlpatterns += staticfiles_urlpatterns()
{%- endif %}
{% if cookiecutter.use_drf %}
# API URLS
urlpatterns += [
    # API base url
    path("api/", include("config.api_router")),
    # DRF auth token
    path("auth-token/", obtain_auth_token),
    path("api/schema/", SpectacularAPIView.as_view(), name="api-schema"),
    path(
        "api/docs/",
        SpectacularSwaggerView.as_view(url_name="api-schema"),
        name="api-docs",
    ),
]
{%- endif %}

if settings.DEBUG:
    # This allows the error pages to be debugged during development, just visit
    # these url in browser to see how these error pages look like.
    urlpatterns += [
        path(
            "400/",
            default_views.bad_request,
            kwargs={"exception": Exception("Bad Request!")},
        ),
        path(
            "403/",
            default_views.permission_denied,
            kwargs={"exception": Exception("Permission Denied")},
        ),
        path(
            "404/",
            default_views.page_not_found,
            kwargs={"exception": Exception("Page not Found")},
        ),
        path("500/", default_views.server_error),
    ]
    if "debug_toolbar" in settings.INSTALLED_APPS:
        import debug_toolbar

        urlpatterns = [path("__debug__/", include(debug_toolbar.urls))] + urlpatterns<|MERGE_RESOLUTION|>--- conflicted
+++ resolved
@@ -9,14 +9,9 @@
 from django.urls import path
 from django.views import defaults as default_views
 from django.views.generic import TemplateView
-<<<<<<< HEAD
 {%- if cookiecutter.use_drf %}
-from drf_spectacular.views import SpectacularAPIView, SpectacularSwaggerView
-=======
-{%- if cookiecutter.use_drf == 'y' %}
 from drf_spectacular.views import SpectacularAPIView
 from drf_spectacular.views import SpectacularSwaggerView
->>>>>>> 074ebce0
 from rest_framework.authtoken.views import obtain_auth_token
 {%- endif %}
 
@@ -33,16 +28,11 @@
     path("users/", include("{{ cookiecutter.project_slug }}.users.urls", namespace="users")),
     path("accounts/", include("allauth.urls")),
     # Your stuff: custom urls includes go here
-<<<<<<< HEAD
-] + static(settings.MEDIA_URL, document_root=settings.MEDIA_ROOT)
-{%- if cookiecutter.use_async %}
-=======
     # ...
     # Media files
     *static(settings.MEDIA_URL, document_root=settings.MEDIA_ROOT),
 ]
-{%- if cookiecutter.use_async == 'y' %}
->>>>>>> 074ebce0
+{%- if cookiecutter.use_async %}
 if settings.DEBUG:
     # Static file serving when using Gunicorn + Uvicorn for local web socket development
     urlpatterns += staticfiles_urlpatterns()
