exclude: '^docs/|/migrations/|devcontainer.json'
default_stages: [commit]

default_language_version:
  python: python3.11

repos:
  - repo: https://github.com/pre-commit/pre-commit-hooks
    rev: v4.5.0
    hooks:
      - id: trailing-whitespace
      - id: end-of-file-fixer
      - id: check-toml
      - id: check-xml
      - id: check-yaml
      - id: debug-statements
      - id: check-builtin-literals
      - id: check-case-conflict
      - id: check-docstring-first
      - id: detect-private-key

  - repo: https://gitlab.com/bmares/check-json5
    rev: v1.0.0
    hooks:
      - id: check-json5

  - repo: https://github.com/pre-commit/mirrors-prettier
    rev: v4.0.0-alpha.8
    hooks:
      - id: prettier
        args: ['--tab-width', '2', '--single-quote']
        exclude: '{{cookiecutter.project_slug}}/templates/'

  - repo: https://github.com/adamchainz/django-upgrade
    rev: '1.16.0'
    hooks:
      - id: django-upgrade
        args: ['--target-version', '4.2']

<<<<<<< HEAD
  - repo: https://github.com/asottile/pyupgrade
    rev: v3.15.0
    hooks:
      - id: pyupgrade
        args: [--py311-plus]
{% if cookiecutter.linter == "ruff" %}

  - repo: https://github.com/astral-sh/ruff-pre-commit
    rev: v0.0.278
    hooks:
      - id: ruff
        args: [--fix, --exit-non-zero-on-fix]
{% endif %}

  - repo: https://github.com/psf/black
    rev: 23.11.0
    hooks:
      - id: black

  - repo: https://github.com/PyCQA/isort
    rev: 5.12.0
    hooks:
      - id: isort
{% if cookiecutter.linter == "flake8" %}

  - repo: https://github.com/PyCQA/flake8
    rev: 6.1.0
    hooks:
      - id: flake8
{% endif %}
=======
  # Run the Ruff linter.
  - repo: https://github.com/astral-sh/ruff-pre-commit
    rev: v0.3.0
    hooks:
      # Linter
      - id: ruff
        args: [--fix, --exit-non-zero-on-fix]
      # Formatter
      - id: ruff-format
>>>>>>> 074ebce0

  - repo: https://github.com/Riverside-Healthcare/djLint
    rev: v1.34.1
    hooks:
      - id: djlint-reformat-django
      - id: djlint-django

# sets up .pre-commit-ci.yaml to ensure pre-commit dependencies stay up to date
ci:
  autoupdate_schedule: weekly
  skip: []
  submodules: false<|MERGE_RESOLUTION|>--- conflicted
+++ resolved
@@ -37,38 +37,6 @@
       - id: django-upgrade
         args: ['--target-version', '4.2']
 
-<<<<<<< HEAD
-  - repo: https://github.com/asottile/pyupgrade
-    rev: v3.15.0
-    hooks:
-      - id: pyupgrade
-        args: [--py311-plus]
-{% if cookiecutter.linter == "ruff" %}
-
-  - repo: https://github.com/astral-sh/ruff-pre-commit
-    rev: v0.0.278
-    hooks:
-      - id: ruff
-        args: [--fix, --exit-non-zero-on-fix]
-{% endif %}
-
-  - repo: https://github.com/psf/black
-    rev: 23.11.0
-    hooks:
-      - id: black
-
-  - repo: https://github.com/PyCQA/isort
-    rev: 5.12.0
-    hooks:
-      - id: isort
-{% if cookiecutter.linter == "flake8" %}
-
-  - repo: https://github.com/PyCQA/flake8
-    rev: 6.1.0
-    hooks:
-      - id: flake8
-{% endif %}
-=======
   # Run the Ruff linter.
   - repo: https://github.com/astral-sh/ruff-pre-commit
     rev: v0.3.0
@@ -78,7 +46,6 @@
         args: [--fix, --exit-non-zero-on-fix]
       # Formatter
       - id: ruff-format
->>>>>>> 074ebce0
 
   - repo: https://github.com/Riverside-Healthcare/djLint
     rev: v1.34.1
