--- conflicted
+++ resolved
@@ -15,15 +15,12 @@
       - id: check-case-conflict
       - id: check-docstring-first
       - id: detect-private-key
-<<<<<<< HEAD
 
   - repo: https://gitlab.com/bmares/check-json5
     rev: v1.0.0
     hooks:
       - id: check-json5
 {%- if cookiecutter.frontend_pipeline in ["Webpack", "Gulp"] %}
-=======
->>>>>>> bd153d06
 
   - repo: https://github.com/pre-commit/mirrors-prettier
     rev: v3.0.1
