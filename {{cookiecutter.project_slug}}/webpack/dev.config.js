const { merge } = require('webpack-merge');
const commonConfig = require('./common.config');

module.exports = merge(commonConfig, {
  mode: 'development',
  devtool: 'inline-source-map',
  devServer: {
    port: 3000,
<<<<<<< HEAD
    proxy: {
      {%- if cookiecutter.use_docker %}
      '/': 'http://django:8000',
      {%- else %}
      '/': 'http://0.0.0.0:8000',
      {%- endif %}
=======
    proxy: [
      {
        context: ['/'],
        {%- if cookiecutter.use_docker == 'n' %}
        target: 'http://0.0.0.0:8000',
        {%- else %}
        target: 'http://django:8000',
        {%- endif %}
      },
    ],
    client: {
      overlay: {
        errors: true,
        warnings: false,
        runtimeErrors: true,
      },
>>>>>>> 074ebce0
    },
    // We need hot=false (Disable HMR) to set liveReload=true
    hot: false,
    liveReload: true,
  },
});<|MERGE_RESOLUTION|>--- conflicted
+++ resolved
@@ -6,14 +6,6 @@
   devtool: 'inline-source-map',
   devServer: {
     port: 3000,
-<<<<<<< HEAD
-    proxy: {
-      {%- if cookiecutter.use_docker %}
-      '/': 'http://django:8000',
-      {%- else %}
-      '/': 'http://0.0.0.0:8000',
-      {%- endif %}
-=======
     proxy: [
       {
         context: ['/'],
@@ -30,7 +22,6 @@
         warnings: false,
         runtimeErrors: true,
       },
->>>>>>> 074ebce0
     },
     // We need hot=false (Disable HMR) to set liveReload=true
     hot: false,
