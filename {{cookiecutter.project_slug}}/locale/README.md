# Translations

Start by configuring the `LANGUAGES` settings in `base.py`, by uncommenting languages you are willing to support. Then, translations strings will be placed in this folder when running:

```bash
<<<<<<< HEAD
{% if cookiecutter.use_docker %}docker-compose -f local.yml run --rm django {% endif %}python manage.py makemessages -all --no-location
=======
{% if cookiecutter.use_docker == 'y' %}docker compose -f local.yml run --rm django {% endif %}python manage.py makemessages -all --no-location
>>>>>>> 6354f7f6
```

This should generate `django.po` (stands for Portable Object) files under each locale `<locale name>/LC_MESSAGES/django.po`. Each translatable string in the codebase is collected with its `msgid` and need to be translated as `msgstr`, for example:

```po
msgid "users"
msgstr "utilisateurs"
```

Once all translations are done, they need to be compiled into `.mo` files (stands for Machine Object), which are the actual binary files used by the application:

```bash
<<<<<<< HEAD
{% if cookiecutter.use_docker %}docker-compose -f local.yml run --rm django {% endif %}python manage.py compilemessages
=======
{% if cookiecutter.use_docker == 'y' %}docker compose -f local.yml run --rm django {% endif %}python manage.py compilemessages
>>>>>>> 6354f7f6
```

Note that the `.po` files are NOT used by the application directly, so if the `.mo` files are out of dates, the content won't appear as translated even if the `.po` files are up-to-date.

## Production

The production image runs `compilemessages` automatically at build time, so as long as your translated source files (PO) are up-to-date, you're good to go.

## Add a new language

1. Update the [`LANGUAGES` setting](https://docs.djangoproject.com/en/stable/ref/settings/#std-setting-LANGUAGES) to your project's base settings.
2. Create the locale folder for the language next to this file, e.g. `fr_FR` for French. Make sure the case is correct.
3. Run `makemessages` (as instructed above) to generate the PO files for the new language.<|MERGE_RESOLUTION|>--- conflicted
+++ resolved
@@ -3,11 +3,7 @@
 Start by configuring the `LANGUAGES` settings in `base.py`, by uncommenting languages you are willing to support. Then, translations strings will be placed in this folder when running:
 
 ```bash
-<<<<<<< HEAD
-{% if cookiecutter.use_docker %}docker-compose -f local.yml run --rm django {% endif %}python manage.py makemessages -all --no-location
-=======
-{% if cookiecutter.use_docker == 'y' %}docker compose -f local.yml run --rm django {% endif %}python manage.py makemessages -all --no-location
->>>>>>> 6354f7f6
+{% if cookiecutter.use_docker %}docker compose -f local.yml run --rm django {% endif %}python manage.py makemessages -all --no-location
 ```
 
 This should generate `django.po` (stands for Portable Object) files under each locale `<locale name>/LC_MESSAGES/django.po`. Each translatable string in the codebase is collected with its `msgid` and need to be translated as `msgstr`, for example:
@@ -20,11 +16,7 @@
 Once all translations are done, they need to be compiled into `.mo` files (stands for Machine Object), which are the actual binary files used by the application:
 
 ```bash
-<<<<<<< HEAD
-{% if cookiecutter.use_docker %}docker-compose -f local.yml run --rm django {% endif %}python manage.py compilemessages
-=======
-{% if cookiecutter.use_docker == 'y' %}docker compose -f local.yml run --rm django {% endif %}python manage.py compilemessages
->>>>>>> 6354f7f6
+{% if cookiecutter.use_docker %}docker compose -f local.yml run --rm django {% endif %}python manage.py compilemessages
 ```
 
 Note that the `.po` files are NOT used by the application directly, so if the `.mo` files are out of dates, the content won't appear as translated even if the `.po` files are up-to-date.
